--- conflicted
+++ resolved
@@ -1,56 +1,53 @@
-import msoffcrypto
-import pandas as pd
-import io
-import matplotlib.pyplot as plt
-import numpy as np
-from datetime import datetime
-import locale
-from utils import calculate_age, drop_columns, average_fill_empty, calculate_malnutrition, drop_cap_nutrition_rows
-from dotenv import load_dotenv
-import os
-
-<<<<<<< HEAD
-# Reading an encrypted Excel file
-encrypted_file_path = "./datasets/InterRAI Pt 4 2505.xlsx"
-=======
->>>>>>> 8a18133e
-target_folder = "./datasets/"
-# Use password in .env
-load_dotenv()
-# Reading an encrypted Excel file
-encrypted_file_path = os.getenv("CSV_PATH")
-password = os.getenv("PASSWORD")
-
-# 解密并读取
-with open(encrypted_file_path, "rb") as f:
-    office_file = msoffcrypto.OfficeFile(f)
-    office_file.load_key(password=password)
-
-    decrypted = io.BytesIO()
-    office_file.decrypt(decrypted)
-
-    # 读取解密后的 Excel 内容
-    dfs = pd.read_excel(decrypted, sheet_name=None, engine="openpyxl")
-
-
-print(dfs.keys()) 
-basic_info_df = dfs["Staying Upright InterRAI"]
-extra_info_df = dfs["Staying Upright demo2"]
-
-# Preprocess the DataFrames
-df = calculate_age(basic_info_df, extra_info_df)
-df = drop_columns(df)
-
-# Generate cap df
-cap_df = drop_cap_nutrition_rows(df)
-cap_df = average_fill_empty(cap_df)
-cap_df = calculate_malnutrition(cap_df)
-cap_df.to_pickle(target_folder + 'cap_data.pkl')
-# df = pd.read_pickle(target_folder + 'cap_data.pkl')
-
-# Generate mal df
-mal_df = average_fill_empty(df)
-mal_df = calculate_malnutrition(df)
-mal_df = mal_df.drop(columns=["iK2a", "iK2g", "iG3", "iE2a", "iE2b", "iE2c", "iI1c", "iI1d", "CAP_Nutrition"])
-mal_df.to_pickle(target_folder + 'mal_data.pkl')
+import msoffcrypto
+import pandas as pd
+import io
+import matplotlib.pyplot as plt
+import numpy as np
+from datetime import datetime
+import locale
+from utils import calculate_age, drop_columns, average_fill_empty, calculate_malnutrition, drop_cap_nutrition_rows
+from dotenv import load_dotenv
+import os
+
+# Reading an encrypted Excel file
+encrypted_file_path = "./datasets/InterRAI Pt 4 2505.xlsx"
+target_folder = "./datasets/"
+# Use password in .env
+load_dotenv()
+# Reading an encrypted Excel file
+encrypted_file_path = os.getenv("CSV_PATH")
+password = os.getenv("PASSWORD")
+
+# 解密并读取
+with open(encrypted_file_path, "rb") as f:
+    office_file = msoffcrypto.OfficeFile(f)
+    office_file.load_key(password=password)
+
+    decrypted = io.BytesIO()
+    office_file.decrypt(decrypted)
+
+    # 读取解密后的 Excel 内容
+    dfs = pd.read_excel(decrypted, sheet_name=None, engine="openpyxl")
+
+
+print(dfs.keys()) 
+basic_info_df = dfs["Staying Upright InterRAI"]
+extra_info_df = dfs["Staying Upright demo2"]
+
+# Preprocess the DataFrames
+df = calculate_age(basic_info_df, extra_info_df)
+df = drop_columns(df)
+
+# Generate cap df
+cap_df = drop_cap_nutrition_rows(df)
+cap_df = average_fill_empty(cap_df)
+cap_df = calculate_malnutrition(cap_df)
+cap_df.to_pickle(target_folder + 'cap_data.pkl')
+# df = pd.read_pickle(target_folder + 'cap_data.pkl')
+
+# Generate mal df
+mal_df = average_fill_empty(df)
+mal_df = calculate_malnutrition(df)
+mal_df = mal_df.drop(columns=["iK2a", "iK2g", "iG3", "iE2a", "iE2b", "iE2c", "iI1c", "iI1d", "CAP_Nutrition"])
+mal_df.to_pickle(target_folder + 'mal_data.pkl')
 # mal_df = pd.read_pickle(target_folder + 'mal_data.pkl')