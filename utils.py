--- conflicted
+++ resolved
@@ -1,361 +1,357 @@
-import pandas as pd
-from datetime import datetime
-import locale
-import numpy as np
-from sklearn.impute import KNNImputer
-from sklearn.preprocessing import StandardScaler
-from sklearn.neighbors import KNeighborsClassifier
-from pandas.api.types import is_numeric_dtype
-
-def calculate_age(basic_info, extra_info):
-    """
-    Calculate and assign Age to basic_info based on Date of Birth (Q3DoB) or baseline age (Q4Age_BL).
-    
-    Priority:
-    1. If Q3DoB is available, calculate age using Q3DoB and Assessment_Date.
-    2. If Q3DoB is missing, estimate age using Q4Age_BL + time difference from baseline (Date1).
-    """
-    # Ensure date columns are in datetime format
-    extra_info["Date1"] = pd.to_datetime(extra_info["Date1"], format="%d%b%Y", errors="coerce")
-    extra_info["Q3DoB"] = pd.to_datetime(extra_info["Q3DoB"], format="%d%b%Y", errors="coerce")
-    basic_info["Assessment_Date"] = pd.to_datetime(basic_info["Assessment_Date"], format="%d%b%Y", errors="coerce")
-
-    # Merge extra info into basic_info
-    merged_df = pd.merge(
-        basic_info,
-        extra_info[["IDNo", "Q3DoB", "Q4Age_BL", "Date1"]],
-        how="left",
-        left_on="IDno",
-        right_on="IDNo"
-    )
-
-    # Age calculation
-    def compute_age(row):
-        if pd.notnull(row["Q3DoB"]):
-            # If Date of Birth is available, use it directly
-            delta = row["Assessment_Date"] - row["Q3DoB"]
-            return round(delta.days / 365.25, 2)
-        elif pd.notnull(row["Q4Age_BL"]) and pd.notnull(row["Date1"]):
-            # If only baseline age is available, estimate using years from Date1
-            delta = row["Assessment_Date"] - row["Date1"]
-            return round(row["Q4Age_BL"] + delta.days / 365.25, 2)
-        else:
-            return np.nan
-
-    merged_df["Age"] = merged_df.apply(compute_age, axis=1)
-
-    # Drop helper columns if needed
-    result_df = merged_df.drop(columns=["IDNo", "Q3DoB", "Q4Age_BL", "Date1"])
-
-    # Optional: Preview
-    print(result_df[["IDno", "Assessment_Date", "Age"]].head(10))
-
-    return result_df
-def generate_gender_column_and_carelevel(basic_info, extra_info):
-    # For every IDno, find the gender in extra_info['Q2Gender'] and care level in extra_info['CareLevel']
-    # Initialize the Gender and CareLevel columns in basic_info
-    basic_info['Gender'] = None
-    basic_info['CareLevel'] = None
-    for index, row in basic_info.iterrows():
-        idno = row["IDno"]
-        # Find the row in extra_info with the same IDno
-        extra_row = extra_info[extra_info["IDNo"] == idno]
-        if not extra_row.empty:
-            # Set the gender and care level
-            basic_info.at[index, 'Gender'] = extra_row.iloc[0]['Q2Gender']
-            care_level = extra_row.iloc[0]['CareLevel']
-            mapping = {'Hospital': 3, 'Dementia Unit': 2, 'Rest Home': 1, 'RH': 1}
-            basic_info.at[index, 'CareLevel'] = mapping.get(care_level, None)
-
-    print(basic_info[['IDno','CareLevel', 'Gender']].head(10))
-    return basic_info
-
-def drop_columns(df):
-    """Return a DataFrame with unnecessary columns dropped."""
-    # Drop all cols after iJ1g
-<<<<<<< HEAD
-    columns_to_keep = ['iJ1g', 'iJ1h', 'iJ1i', 'iJ12', 'iJ1', 'Age', 'Gender', 'CareLevel']
-=======
-    columns_to_keep = ['iJ1g', 'iJ1h', 'iJ1i', 'iJ12', 'Age', 'Gender', 'CareLevel']
->>>>>>> 775af825
-    start_index = df.columns.get_loc('iJ1g')
-    cols_from_start = df.columns[start_index:]
-    cols_to_drop = [col for col in cols_from_start if col not in columns_to_keep]
-
-    # drop iK4d: Dry mouth 
-    # drop iNN2: Not in dictionary, and no data
-    # drop iJ1(miss 63% of the data, 2190 data missing): Falls
-    additional_cols_to_drop = ["iK4d", "iNN2", "iJ1"]
-    cols_to_drop.extend(additional_cols_to_drop)
-    
-    df = df.drop(columns=cols_to_drop)
-    return df
-
-def average_fill_empty(df):
-    """Fill NaN values in the DataFrame with the mean of each column."""
-    # Fill NaN values with the mean of each column
-    copied_df = df.copy()
-    copied_df.fillna(copied_df.mean(numeric_only=True), inplace=True)
-    return copied_df
-
-def calculate_malnutrition(df):
-    """Calculate malnutrition status based on specific columns and return a DataFrame with the new column."""
-    df["Malnutrition"] = df.apply(get_malnutrition_status, axis=1)
-    return df
-
-def get_malnutrition_status(row):
-    if row["iK2a"] is None or row["iK2g"] is None or row["iG3"] is None or row["iE2a"] is None or row["iE2b"] is None or row["iE2c"] is None or row["iI1c"] is None:
-        return -1
-    score = 0
-    mood = False
-    dementia = False
-    if row["iK2a"] == 1:
-        score += 1
-    if row["iK2g"] == 1:
-        score += 1
-    if row["iG3"] in [2, 3]:
-        score += 1
-    if row["iE2a"] in [3, 8]:
-        score += 1
-        mood = True
-    if row["iE2b"] in [3, 8] and not mood:
-        score += 1
-        mood = True
-    if row["iE2c"] in [3, 8] and not mood:
-        score += 1
-    if row["iI1c"] in [1, 2, 3]:
-        score += 1
-        dementia = True
-    if row["iI1d"] in [1, 2, 3] and not dementia:
-        score += 1
-    return score
-
-def drop_cap_nutrition_rows(df):
-    """Drop rows where CAP_Nutrition is NaN and return the DataFrame."""
-    return df.dropna(subset=["CAP_Nutrition"])
-
-
-def check_missing_values(columns_to_check, df):
-    """Check for missing values in the specified columns of the DataFrame."""
-    missing_values = df[columns_to_check].isnull().sum()
-    # Get the total number of rows in the DataFrame
-    total_count = df[columns_to_check].shape[0]
-
-    # Calculate the loss rate (percentage of missing values)
-    loss_rate = (missing_values / total_count).round(4) * 100  # Convert to percentage with 2 decimal places
-
-    # Create a DataFrame to display the results
-    result_df = pd.DataFrame({
-        'Missing Values': missing_values,
-        'Total Values': total_count,
-        'Data Loss Rate (%)': loss_rate
-    })
-
-    # Display the results
-    print(result_df)
-    
-def fill_missing_by_idno_and_mode(df, id_column='IDno'):
-    """Fill missing values in specified columns by the mode of each IDno group."""
-    columns = df.columns[df.isnull().any()].tolist()
-    result_df = df.copy()
-    for col in columns:
-        global_mode = df[col].mode().iloc[0] if not df[col].mode().empty else None
-        
-        grouped = df.groupby(id_column)
-        result_df[col] = grouped[col].transform(
-        lambda x: x.fillna(x.mode().iloc[0] if not x.mode().empty else global_mode)
-    )
-    return result_df
-
-# For every patient with the same IDno, calculate the change in each features compare to the last assessment divided by the day passed
-def calculate_feature_changes(df, exclude_columns=['IDno', 'Assessment_Date', 'Malnutrition', 'CAP_Nutrition'], include_columns=[
-    'iK1ab',
-    'iK1bb',
-    "Scale_ADLHierarchy",
-    "Scale_ADLLongForm",
-    "Scale_ADLShortForm",
-    "Scale_AggressiveBehaviour",
-    "Scale_BMI",
-    "Scale_CHESS",
-    "Scale_Communication",
-    "Scale_CPS",
-    "Scale_DRS",
-    "Scale_IADLCapacity",
-    "Scale_IADLPerformance",
-    "Scale_MAPLE",
-    "Scale_Pain",
-    "Scale_PressureUlcerRisk",
-    "OverallUrgencyScale"
-]):
-    """
-    For every patient with the same IDno, calculate the change in each features compare to the last assessment divided by the day passed\n
-    :param df: DataFrame containing the patient data\n
-    :param exclude_columns: List of columns to exclude from change calculation\n
-    """
-    changed_df = df.copy()
-    changed_df['Assessment_Date'] = pd.to_datetime(changed_df['Assessment_Date'])
-
-    # Create new columns for the change in each feature
-    for column in changed_df.columns:
-        if column not in exclude_columns and '_change' not in column:
-            changed_df[f"{column}_change"] = np.nan  # Initialize with NaN
-
-    # Go through each patient
-    for patient_id in changed_df['IDno'].unique():
-        # Find the assessment dates for the patient
-        patient_data = changed_df[changed_df['IDno'] == patient_id]
-        patient_data = patient_data.sort_values(by='Assessment_Date', ascending=False)
-
-        # If there is only one assessment, remove and skip this patient
-        if len(patient_data) < 2:
-            changed_df = changed_df[changed_df['IDno'] != patient_id]
-            continue
-
-        # For each assessment, calculate the change in each feature compared to the last assessment
-        for i in range(1, len(patient_data)):
-            current_row = patient_data.iloc[i]
-            previous_row = patient_data.iloc[i - 1]
-
-            # Calculate the change in each feature
-            for column in changed_df.columns:
-                if column not in ['IDno', 'Assessment_Date', 'Malnutrition'] and '_change' not in column and (include_columns == None or column in include_columns):
-                    column_name = f"{column}_change"
-
-                    # date_diff = (current_row['Assessment_Date'] - previous_row['Assessment_Date']).days
-                    # if date_diff != 0:
-                    #     change = (current_row[column] - previous_row[column]) / date_diff
-                    #     column_name = f"{column}_change"
-                    #     changed_df.loc[(changed_df['IDno'] == patient_id) & (changed_df['Assessment_Date'] == current_row['Assessment_Date']), column_name] = change
-                    
-                    change = (current_row[column] - previous_row[column])
-                    column_name = f"{column}_change"
-                    changed_df.loc[(changed_df['IDno'] == patient_id) & (changed_df['Assessment_Date'] == current_row['Assessment_Date']), column_name] = change
-
-        # Remove the first assessment for each patient, as it has no previous assessment to compare to
-        changed_df = changed_df[changed_df['Assessment_Date'] != patient_data.iloc[0]['Assessment_Date']] 
-    return changed_df
-
-def knn_impute_missing_values(df, exclude_cols=['IDno', 'Assessment_Date'], n_neighbors=5):
-    df = df.copy(deep=True)
-    # Only fill iJ12 (Recent Falls) based on iJ1g (Falls - In last 30 days)
-    print("Missing values in iJ12 before filling based on iJ1g:")
-    print(df['iJ12'].isna().sum())
-    mask = df['iJ12'].isna()  
-    df.loc[mask & df['iJ1g'].isin([1, 2]), 'iJ12'] = 1
-    df.loc[mask & df['iJ1g'].isin([0]), 'iJ12'] = 0
-    print("Number of missing values in iJ12 after filling based on iJ1g:")
-    print(df['iJ12'].isna().sum()) 
-
-
-    df_copy = df.copy(deep=True)
-
-    # Step 1: select columns to impute
-    impute_cols = [col for col in df.columns if col not in exclude_cols and df[col].dtype in [np.float64, np.int64]]
-
-    # Step 2: standardize the data
-    scaler = StandardScaler()
-    scaled_data = scaler.fit_transform(df_copy[impute_cols])
-
-    # Step 3: fit KNN imputer and transform the data
-    imputer = KNNImputer(n_neighbors=n_neighbors)
-    imputed_data = imputer.fit_transform(scaled_data)
-
-    # Step 4: inverse transform the imputed data and update the DataFrame
-    imputed_data_unscaled = scaler.inverse_transform(imputed_data)
-    df_copy[impute_cols] = imputed_data_unscaled
-
-    print(f"✅ KNN imputation completed for {len(impute_cols)} columns with {n_neighbors} neighbors.")
-    return df_copy
-
-def knn_Classifier(df, exclude_cols=['IDno', 'Assessment_Date'], n_neighbors=5):
-    df_copy = df.copy(deep=True)
-    # Only fill iJ12 (Recent Falls) based on iJ1g (Falls - In last 30 days)
-    print("Missing values in iJ12 before filling based on iJ1g:")
-    print(df_copy['iJ12'].isna().sum())
-    mask = df_copy['iJ12'].isna()  
-    df_copy.loc[mask & df_copy['iJ1g'].isin([1, 2]), 'iJ12'] = 1
-    df_copy.loc[mask & df_copy['iJ1g'].isin([0]), 'iJ12'] = 0
-    print("Number of missing values in iJ12 after filling based on iJ1g:")
-    print(df_copy['iJ12'].isna().sum()) 
-
-    target_cols = [
-        col for col in df_copy.columns
-        if col not in exclude_cols 
-        and is_numeric_dtype(df_copy[col]) 
-        and df_copy[col].isna().sum() > 0
-    ]
-
-    print(f"🧩 Target columns to impute with KNN: {target_cols}")
-
-    for target_col in target_cols:
-        # Use only complete features (no NaNs) as input for KNN
-        feature_cols = [
-            col for col in df_copy.columns 
-            if col not in exclude_cols + [target_col]
-            and is_numeric_dtype(df_copy[col])
-            and df_copy[col].isna().sum() == 0
-        ]
-
-        if not feature_cols:
-            print(f"⚠️ No complete features to impute '{target_col}', skipping.")
-            continue
-
-        train_df = df_copy[df_copy[target_col].notna()]
-        test_df = df_copy[df_copy[target_col].isna()]
-
-        if test_df.empty:
-            print(f"✅ No missing in '{target_col}', skipping.")
-            continue
-
-        # Fit KNN classifier
-        knn = KNeighborsClassifier(n_neighbors=n_neighbors)
-        knn.fit(train_df[feature_cols], train_df[target_col].astype(int))
-
-        predicted = knn.predict(test_df[feature_cols])
-        df_copy.loc[test_df.index, target_col] = predicted
-
-        print(f"✅ Filled {len(predicted)} values in '{target_col}' using KNN Classifier.")
-
-    return df_copy
-
-def restore_integer_columns(df, original_df=None, manual_cols=None):
-
-    df_restored = df.copy()
-
-    auto_int_cols = []
-    if original_df is not None:
-        for col in df.columns:
-            if col in original_df.columns:
-                orig_col = original_df[col]
-                if pd.api.types.is_integer_dtype(orig_col) or (
-                    pd.api.types.is_numeric_dtype(orig_col) and
-                    orig_col.dropna().apply(float.is_integer).mean() > 0.95
-                ):
-                    auto_int_cols.append(col)
-
-    target_cols = set(auto_int_cols)
-    if manual_cols:
-        target_cols.update(manual_cols)
-
-    for col in target_cols:
-        if col in df_restored.columns:
-            df_restored[col] = df_restored[col].round().astype('Int64') 
-
-    return df_restored
-
-def generate_model_input_list(df, save_path=None):
-    """Generate a list of columns in the DataFrame in form of json."""
-    # Save the column names in a list
-    column_list = df.columns.tolist()
-    # Convert the list to a JSON string
-    column_list_json = ', '.join(f'"{col}"' for col in column_list)
-
-    # Save to a file
-    if save_path:
-        with open(save_path, 'w') as f:
-            f.write(f'[{column_list_json}]')
-        print(f"Column list saved to {save_path}")
-    else:
-        print("Column list not saved, no path provided.")
-    # Return the JSON string
+import pandas as pd
+from datetime import datetime
+import locale
+import numpy as np
+from sklearn.impute import KNNImputer
+from sklearn.preprocessing import StandardScaler
+from sklearn.neighbors import KNeighborsClassifier
+from pandas.api.types import is_numeric_dtype
+
+def calculate_age(basic_info, extra_info):
+    """
+    Calculate and assign Age to basic_info based on Date of Birth (Q3DoB) or baseline age (Q4Age_BL).
+    
+    Priority:
+    1. If Q3DoB is available, calculate age using Q3DoB and Assessment_Date.
+    2. If Q3DoB is missing, estimate age using Q4Age_BL + time difference from baseline (Date1).
+    """
+    # Ensure date columns are in datetime format
+    extra_info["Date1"] = pd.to_datetime(extra_info["Date1"], format="%d%b%Y", errors="coerce")
+    extra_info["Q3DoB"] = pd.to_datetime(extra_info["Q3DoB"], format="%d%b%Y", errors="coerce")
+    basic_info["Assessment_Date"] = pd.to_datetime(basic_info["Assessment_Date"], format="%d%b%Y", errors="coerce")
+
+    # Merge extra info into basic_info
+    merged_df = pd.merge(
+        basic_info,
+        extra_info[["IDNo", "Q3DoB", "Q4Age_BL", "Date1"]],
+        how="left",
+        left_on="IDno",
+        right_on="IDNo"
+    )
+
+    # Age calculation
+    def compute_age(row):
+        if pd.notnull(row["Q3DoB"]):
+            # If Date of Birth is available, use it directly
+            delta = row["Assessment_Date"] - row["Q3DoB"]
+            return round(delta.days / 365.25, 2)
+        elif pd.notnull(row["Q4Age_BL"]) and pd.notnull(row["Date1"]):
+            # If only baseline age is available, estimate using years from Date1
+            delta = row["Assessment_Date"] - row["Date1"]
+            return round(row["Q4Age_BL"] + delta.days / 365.25, 2)
+        else:
+            return np.nan
+
+    merged_df["Age"] = merged_df.apply(compute_age, axis=1)
+
+    # Drop helper columns if needed
+    result_df = merged_df.drop(columns=["IDNo", "Q3DoB", "Q4Age_BL", "Date1"])
+
+    # Optional: Preview
+    print(result_df[["IDno", "Assessment_Date", "Age"]].head(10))
+
+    return result_df
+def generate_gender_column_and_carelevel(basic_info, extra_info):
+    # For every IDno, find the gender in extra_info['Q2Gender'] and care level in extra_info['CareLevel']
+    # Initialize the Gender and CareLevel columns in basic_info
+    basic_info['Gender'] = None
+    basic_info['CareLevel'] = None
+    for index, row in basic_info.iterrows():
+        idno = row["IDno"]
+        # Find the row in extra_info with the same IDno
+        extra_row = extra_info[extra_info["IDNo"] == idno]
+        if not extra_row.empty:
+            # Set the gender and care level
+            basic_info.at[index, 'Gender'] = extra_row.iloc[0]['Q2Gender']
+            care_level = extra_row.iloc[0]['CareLevel']
+            mapping = {'Hospital': 3, 'Dementia Unit': 2, 'Rest Home': 1, 'RH': 1}
+            basic_info.at[index, 'CareLevel'] = mapping.get(care_level, None)
+
+    print(basic_info[['IDno','CareLevel', 'Gender']].head(10))
+    return basic_info
+
+def drop_columns(df):
+    """Return a DataFrame with unnecessary columns dropped."""
+    # Drop all cols after iJ1g
+    columns_to_keep = ['iJ1g', 'iJ1h', 'iJ1i', 'iJ12', 'iJ1', 'Age', 'Gender', 'CareLevel']
+    start_index = df.columns.get_loc('iJ1g')
+    cols_from_start = df.columns[start_index:]
+    cols_to_drop = [col for col in cols_from_start if col not in columns_to_keep]
+
+    # drop iK4d: Dry mouth 
+    # drop iNN2: Not in dictionary, and no data
+    # drop iJ1(miss 63% of the data, 2190 data missing): Falls
+    additional_cols_to_drop = ["iK4d", "iNN2", "iJ1"]
+    cols_to_drop.extend(additional_cols_to_drop)
+    
+    df = df.drop(columns=cols_to_drop)
+    return df
+
+def average_fill_empty(df):
+    """Fill NaN values in the DataFrame with the mean of each column."""
+    # Fill NaN values with the mean of each column
+    copied_df = df.copy()
+    copied_df.fillna(copied_df.mean(numeric_only=True), inplace=True)
+    return copied_df
+
+def calculate_malnutrition(df):
+    """Calculate malnutrition status based on specific columns and return a DataFrame with the new column."""
+    df["Malnutrition"] = df.apply(get_malnutrition_status, axis=1)
+    return df
+
+def get_malnutrition_status(row):
+    if row["iK2a"] is None or row["iK2g"] is None or row["iG3"] is None or row["iE2a"] is None or row["iE2b"] is None or row["iE2c"] is None or row["iI1c"] is None:
+        return -1
+    score = 0
+    mood = False
+    dementia = False
+    if row["iK2a"] == 1:
+        score += 1
+    if row["iK2g"] == 1:
+        score += 1
+    if row["iG3"] in [2, 3]:
+        score += 1
+    if row["iE2a"] in [3, 8]:
+        score += 1
+        mood = True
+    if row["iE2b"] in [3, 8] and not mood:
+        score += 1
+        mood = True
+    if row["iE2c"] in [3, 8] and not mood:
+        score += 1
+    if row["iI1c"] in [1, 2, 3]:
+        score += 1
+        dementia = True
+    if row["iI1d"] in [1, 2, 3] and not dementia:
+        score += 1
+    return score
+
+def drop_cap_nutrition_rows(df):
+    """Drop rows where CAP_Nutrition is NaN and return the DataFrame."""
+    return df.dropna(subset=["CAP_Nutrition"])
+
+
+def check_missing_values(columns_to_check, df):
+    """Check for missing values in the specified columns of the DataFrame."""
+    missing_values = df[columns_to_check].isnull().sum()
+    # Get the total number of rows in the DataFrame
+    total_count = df[columns_to_check].shape[0]
+
+    # Calculate the loss rate (percentage of missing values)
+    loss_rate = (missing_values / total_count).round(4) * 100  # Convert to percentage with 2 decimal places
+
+    # Create a DataFrame to display the results
+    result_df = pd.DataFrame({
+        'Missing Values': missing_values,
+        'Total Values': total_count,
+        'Data Loss Rate (%)': loss_rate
+    })
+
+    # Display the results
+    print(result_df)
+    
+def fill_missing_by_idno_and_mode(df, id_column='IDno'):
+    """Fill missing values in specified columns by the mode of each IDno group."""
+    columns = df.columns[df.isnull().any()].tolist()
+    result_df = df.copy()
+    for col in columns:
+        global_mode = df[col].mode().iloc[0] if not df[col].mode().empty else None
+        
+        grouped = df.groupby(id_column)
+        result_df[col] = grouped[col].transform(
+        lambda x: x.fillna(x.mode().iloc[0] if not x.mode().empty else global_mode)
+    )
+    return result_df
+
+# For every patient with the same IDno, calculate the change in each features compare to the last assessment divided by the day passed
+def calculate_feature_changes(df, exclude_columns=['IDno', 'Assessment_Date', 'Malnutrition', 'CAP_Nutrition'], include_columns=[
+    'iK1ab',
+    'iK1bb',
+    "Scale_ADLHierarchy",
+    "Scale_ADLLongForm",
+    "Scale_ADLShortForm",
+    "Scale_AggressiveBehaviour",
+    "Scale_BMI",
+    "Scale_CHESS",
+    "Scale_Communication",
+    "Scale_CPS",
+    "Scale_DRS",
+    "Scale_IADLCapacity",
+    "Scale_IADLPerformance",
+    "Scale_MAPLE",
+    "Scale_Pain",
+    "Scale_PressureUlcerRisk",
+    "OverallUrgencyScale"
+]):
+    """
+    For every patient with the same IDno, calculate the change in each features compare to the last assessment divided by the day passed\n
+    :param df: DataFrame containing the patient data\n
+    :param exclude_columns: List of columns to exclude from change calculation\n
+    """
+    changed_df = df.copy()
+    changed_df['Assessment_Date'] = pd.to_datetime(changed_df['Assessment_Date'])
+
+    # Create new columns for the change in each feature
+    for column in changed_df.columns:
+        if column not in exclude_columns and '_change' not in column:
+            changed_df[f"{column}_change"] = np.nan  # Initialize with NaN
+
+    # Go through each patient
+    for patient_id in changed_df['IDno'].unique():
+        # Find the assessment dates for the patient
+        patient_data = changed_df[changed_df['IDno'] == patient_id]
+        patient_data = patient_data.sort_values(by='Assessment_Date', ascending=False)
+
+        # If there is only one assessment, remove and skip this patient
+        if len(patient_data) < 2:
+            changed_df = changed_df[changed_df['IDno'] != patient_id]
+            continue
+
+        # For each assessment, calculate the change in each feature compared to the last assessment
+        for i in range(1, len(patient_data)):
+            current_row = patient_data.iloc[i]
+            previous_row = patient_data.iloc[i - 1]
+
+            # Calculate the change in each feature
+            for column in changed_df.columns:
+                if column not in ['IDno', 'Assessment_Date', 'Malnutrition'] and '_change' not in column and (include_columns == None or column in include_columns):
+                    column_name = f"{column}_change"
+
+                    # date_diff = (current_row['Assessment_Date'] - previous_row['Assessment_Date']).days
+                    # if date_diff != 0:
+                    #     change = (current_row[column] - previous_row[column]) / date_diff
+                    #     column_name = f"{column}_change"
+                    #     changed_df.loc[(changed_df['IDno'] == patient_id) & (changed_df['Assessment_Date'] == current_row['Assessment_Date']), column_name] = change
+                    
+                    change = (current_row[column] - previous_row[column])
+                    column_name = f"{column}_change"
+                    changed_df.loc[(changed_df['IDno'] == patient_id) & (changed_df['Assessment_Date'] == current_row['Assessment_Date']), column_name] = change
+
+        # Remove the first assessment for each patient, as it has no previous assessment to compare to
+        changed_df = changed_df[changed_df['Assessment_Date'] != patient_data.iloc[0]['Assessment_Date']] 
+    return changed_df
+
+def knn_impute_missing_values(df, exclude_cols=['IDno', 'Assessment_Date'], n_neighbors=5):
+    df = df.copy(deep=True)
+    # Only fill iJ12 (Recent Falls) based on iJ1g (Falls - In last 30 days)
+    print("Missing values in iJ12 before filling based on iJ1g:")
+    print(df['iJ12'].isna().sum())
+    mask = df['iJ12'].isna()  
+    df.loc[mask & df['iJ1g'].isin([1, 2]), 'iJ12'] = 1
+    df.loc[mask & df['iJ1g'].isin([0]), 'iJ12'] = 0
+    print("Number of missing values in iJ12 after filling based on iJ1g:")
+    print(df['iJ12'].isna().sum()) 
+
+
+    df_copy = df.copy(deep=True)
+
+    # Step 1: select columns to impute
+    impute_cols = [col for col in df.columns if col not in exclude_cols and df[col].dtype in [np.float64, np.int64]]
+
+    # Step 2: standardize the data
+    scaler = StandardScaler()
+    scaled_data = scaler.fit_transform(df_copy[impute_cols])
+
+    # Step 3: fit KNN imputer and transform the data
+    imputer = KNNImputer(n_neighbors=n_neighbors)
+    imputed_data = imputer.fit_transform(scaled_data)
+
+    # Step 4: inverse transform the imputed data and update the DataFrame
+    imputed_data_unscaled = scaler.inverse_transform(imputed_data)
+    df_copy[impute_cols] = imputed_data_unscaled
+
+    print(f"✅ KNN imputation completed for {len(impute_cols)} columns with {n_neighbors} neighbors.")
+    return df_copy
+
+def knn_Classifier(df, exclude_cols=['IDno', 'Assessment_Date'], n_neighbors=5):
+    df_copy = df.copy(deep=True)
+    # Only fill iJ12 (Recent Falls) based on iJ1g (Falls - In last 30 days)
+    print("Missing values in iJ12 before filling based on iJ1g:")
+    print(df_copy['iJ12'].isna().sum())
+    mask = df_copy['iJ12'].isna()  
+    df_copy.loc[mask & df_copy['iJ1g'].isin([1, 2]), 'iJ12'] = 1
+    df_copy.loc[mask & df_copy['iJ1g'].isin([0]), 'iJ12'] = 0
+    print("Number of missing values in iJ12 after filling based on iJ1g:")
+    print(df_copy['iJ12'].isna().sum()) 
+
+    target_cols = [
+        col for col in df_copy.columns
+        if col not in exclude_cols 
+        and is_numeric_dtype(df_copy[col]) 
+        and df_copy[col].isna().sum() > 0
+    ]
+
+    print(f"🧩 Target columns to impute with KNN: {target_cols}")
+
+    for target_col in target_cols:
+        # Use only complete features (no NaNs) as input for KNN
+        feature_cols = [
+            col for col in df_copy.columns 
+            if col not in exclude_cols + [target_col]
+            and is_numeric_dtype(df_copy[col])
+            and df_copy[col].isna().sum() == 0
+        ]
+
+        if not feature_cols:
+            print(f"⚠️ No complete features to impute '{target_col}', skipping.")
+            continue
+
+        train_df = df_copy[df_copy[target_col].notna()]
+        test_df = df_copy[df_copy[target_col].isna()]
+
+        if test_df.empty:
+            print(f"✅ No missing in '{target_col}', skipping.")
+            continue
+
+        # Fit KNN classifier
+        knn = KNeighborsClassifier(n_neighbors=n_neighbors)
+        knn.fit(train_df[feature_cols], train_df[target_col].astype(int))
+
+        predicted = knn.predict(test_df[feature_cols])
+        df_copy.loc[test_df.index, target_col] = predicted
+
+        print(f"✅ Filled {len(predicted)} values in '{target_col}' using KNN Classifier.")
+
+    return df_copy
+
+def restore_integer_columns(df, original_df=None, manual_cols=None):
+
+    df_restored = df.copy()
+
+    auto_int_cols = []
+    if original_df is not None:
+        for col in df.columns:
+            if col in original_df.columns:
+                orig_col = original_df[col]
+                if pd.api.types.is_integer_dtype(orig_col) or (
+                    pd.api.types.is_numeric_dtype(orig_col) and
+                    orig_col.dropna().apply(float.is_integer).mean() > 0.95
+                ):
+                    auto_int_cols.append(col)
+
+    target_cols = set(auto_int_cols)
+    if manual_cols:
+        target_cols.update(manual_cols)
+
+    for col in target_cols:
+        if col in df_restored.columns:
+            df_restored[col] = df_restored[col].round().astype('Int64') 
+
+    return df_restored
+
+def generate_model_input_list(df, save_path=None):
+    """Generate a list of columns in the DataFrame in form of json."""
+    # Save the column names in a list
+    column_list = df.columns.tolist()
+    # Convert the list to a JSON string
+    column_list_json = ', '.join(f'"{col}"' for col in column_list)
+
+    # Save to a file
+    if save_path:
+        with open(save_path, 'w') as f:
+            f.write(f'[{column_list_json}]')
+        print(f"Column list saved to {save_path}")
+    else:
+        print("Column list not saved, no path provided.")
+    # Return the JSON string
     return f'[{column_list_json}]'